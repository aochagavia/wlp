\documentclass[a4paper]{article}

\usepackage{xltxtra}
\usepackage{url}
\usepackage{polyglossia}
\setdefaultlanguage{english}

% Command to typeset ++
\newcommand\mdoubleplus{\ensuremath{\mathbin{+\mkern-5mu+}}}

\author{
  Tim Baanen\\4134524
  \and
  Adolfo Ochagavía\\4045483
}
\title{WLP Verification Tool}

\begin{document}

\maketitle

\section{Introduction}

Even after decades of software verification research, there are still serious
limitations to automated formal verification methods \cite{d2008survey}. A
possible alternative to these methods is automated testing, which in some cases
offers better scalability by renouncing to completeness.

Within the field of automated software testing, different approaches have been
tried. A relatively recent overview of the current state of affairs is
presented by Ammann \cite{ammann2008introduction}. In this project, we face
the problem of automated generation and running of test cases based on the
model of programs. Said models not only reflect the behavior of a given
program, but also provide assumptions and assertions that should be respected.

% Other examples of automated testing: fuzzers (American Fuzzy Lop) \cite{takanen2008fuzzing},
% or even QuickCheck to some extent

\section{The Verificaction Tool}

The verification tool implemented in this project models programs using a
variant of Dijkstra's Guarded Command Language (GCL) \cite{Dijkstra:gcl}.
The language supports assertions, which are treated as postconditions,
and assumptions, treated as preconditions.

Based on the GCL model of a program, our tool performs the following steps:

\begin{enumerate}
\item Calculate the possible execution paths up to a given length (performed by
the \texttt{path} function in \texttt{Lib.hs}).
\item For each path, calculate the WLP taking assumptions and assertions into account
(performed by the \texttt{wlp}, \texttt{wlp'} and \texttt{wlpPath} functions in \texttt{Lib.hs}).
\item For each WLP, calculate a QuickCheck \cite{claessen2011quickcheck} \texttt{Property}
(performed by the \texttt{testPredicate} function in \texttt{Lib.hs}).
\item For each \texttt{Property}, feed it to QuickCheck so it can be tested (see
\texttt{Spec.hs} for examples).
\end{enumerate}

<<<<<<< HEAD
The subsections below explain in detail each of the previous steps.
=======
The subsections below explain in detail each of the previous steps, except the last
one.
>>>>>>> 249d9ddd

\subsection{Calculating execution paths}

Since our modeling language supports control flow constructs, a program may have
multiple execution paths depending on the initial values of the variables and
parameters. Furthermore, programs may loop infinitely and therefore can be traversed
by execution paths of infinite length. Given the undecidability of the halting
problem, we introduce an artificial length limit that a path is not allowed to exceed.

When calculating execution paths, we insert \texttt{assume} and \texttt{assert}
statements in order to drive the WLP calculation later on. Since they are not
really part of the execution path, they are ignored when determining its length.

Some constructs of the language are unrelated to control flow and therefore have
a trivial implementation of the $path$ function. It is the case of \texttt{Skip},
\texttt{Assert}, \texttt{Assume} and \texttt{Assign}. Other constructs, however,
affect control flow or at least contain other constructs that do. Below is a
description of how they are handled:

\subsubsection*{Variable declaration}

According to the grammar of GCL, variable declaration is always followed by a
statement. Therefore, we need to calculate the execution paths for the given
statement and append the variable declaration to each of them.

\subsubsection*{Sequence}

\texttt{Sequence} combines two statements in such a way that one is executed
after the other. Let $firstPaths$ be the set of possible execution paths for
the first statement and $lastPaths$ those for the second statement. Then, the
possible execution paths for \texttt{Sequence} are defined as:

\[ Paths(Sequence) = \{ p_1 \mdoubleplus p_2 | p_1 \in firstPaths, p_2 \in lastPaths\} \]

\subsubsection*{If-then-else}

The if-then-else statement contains two statements, one for the \texttt{then} branch
and one for the \texttt{else} branch. Since only one of them will be executed
when the program is run, the paths for if-then-else are defined as:

\[ Paths(IfThenElse) = Paths(then) \cup Paths(else) \]

% The paragraph below refers to an implementation detail. Should we include it
% or leave it? I already say in the beginning of the subsection that we introduce
% assumes and asserts to drive the WLP calculation later on. Conceptually, they don't
% seem to be part of the path.
%
% Note, however, that we need to prepend an assumption of the if condition for each
% path in the \texttt{then} branch, and a negation thereof for each path in the
% \texttt{else} branch. This is necessary to drive the WLP calculation later on.

\subsubsection*{While}

When calculating the paths in a while we assume that the condition is true
after each iteration. By doing this, we can obtain the paths in the body and
unroll the loop as much as possible:

\[ Paths(While) = \{ p_{body} \mdoubleplus p_{while} | p_{body} \in Paths(body), p_{while} \in Paths(While)\} \]

Of course, in our code we add a path length limit in order to prevent generation
of infinite paths. We also add a path in which the condition is false. In that
case, the body of the while is not executed so the path is empty.

FIXME: wouldn't it be more correct to do finite unfolding as explained in the lectures?
Currently we are assuming that the condition holds after each iteration, which is not realistic

\subsection{Calculating WLP}

The implementation of WLP for \texttt{Skip}, \texttt{Sequence}, \texttt{Assume}
and \texttt{Assert} is either trivial or recursively defined. However, the
implementations for \texttt{Assign} and \texttt{Var} are less straightforward.

\subsubsection*{Var}

The WLP of a \texttt{Var} statement is equivalent to the WLP of its inner statement.
This seems trivial at first, but we need to consider the fact that the declared
variables may be shadowing already existing names. In order to avoid that, we
rename all declared variables that shadow existing names in such a way that they get
a unique one. This is done by the \texttt{refresh} function (defined in \texttt{Rewriting.hs}).

% Idea: write an appendix telling more about how refresh works?

\subsubsection*{Assign}

The WLP of assignment involves replacing names by expressions in the postcondition.
When the target of the assignment is a name, we replace the given name by the value
of the assignment. When the target is an array, we replace the index by an appropriate
\texttt{Repby}. Refer to the \texttt{replace} function for the concrete implementation
details of the replacing algorithm (defined in \texttt{Rewriting.hs}).

\subsection{Calculating QuickCheck properties}

<<<<<<< HEAD
The output of the WLP step is a first order logic expression. Afterwards, we
need to ensure that said expression is always true.

\begin{enumerate}
\item Normalize the predicate
\item Calculate the ranges
\item Create QuickCheck generators based on the ranges
\end{enumerate}

\subsection{Feeding to QuickCheck}

Trivial?
=======
The output of the WLP step is a GCL expression that should evaluate to a boolean
after instantiating the free variables. Constructing a QuickCheck \texttt{Property}
based on the WLP is achieved through the following steps:

\begin{enumerate}
\item Normalize the WLP
\item Calculate the ranges
\item Generate sets of variable instantiations
\item Ensure that the WLP holds for all sets of variable instantiations
\end{enumerate}

A detailed explanation of the workings of each step is provided below.

\subsubsection*{Normalize WLP}

What exactly happens here?

\subsubsection*{Calculate Ranges}

Before using QuickCheck to randomly generate
We need QuickCheck to generate only relevant test cases.

Irrelevant ones:

\begin{itemize}
\item Invalid precondition: useless, since we are looking for a counterexample.
\item FIXME: which was the second case?
\end{itemize}

Therefore, we introduce the concept of ranges. A range represents the set of
values that a variable can take, while still satisfying the previous requirements.
Initially, all free variables get an infinite range, which is then partially narrowed.
Because complete narrowing would be equivalent to SAT solving, we only consider
trivial cases.

As an example, let us consider the ranges that would be generated for the following WLP
expression:

\[ (0 \leq k \leq 10) \land q \Rightarrow q \]

It is clear that we want to generate a $k$ in the range $[0, 10]$ and a $q$
that is \texttt{True}. In any other case, the left side of the implication cannot
be true and the whole expression will trivially evaluate to \texttt{True}.

\subsubsection*{Generate sets of variable instantiations}

Trivial once you have the ranges? Merge with previous subsubsection?

Create QuickCheck generators

\subsubsection*{Ensure that the WLP holds for all sets of variable instantiations}

Construct a \texttt{Property} that takes the input generated by the previous
generator, feeds it to the WLP and ensures that it holds.

In case any of the ranges is empty, we know that the precondition
cannot be satisfied. This means that the \texttt{Property} always holds
because the precondition is false.

However, in most cases, the ranges are not empty and we try to find a counterexample
based on the generated instantiations. That is, for each generated set of variable
instantiations, we test to see if the calculated WLP holds.

The test is performed by the \texttt{runCase} function, which returns \texttt{True}
when the WLP is found to be valid and \texttt{False} otherwise. The function
operates in two steps:

\begin{enumerate}
\item Ensure that all expressions in an assignment target are evaluated (performed
by the \texttt{literalize} function). FIXME: why is this necessary?
\item Evaluate the WLP with the given variable instantiations (performed by the
\texttt{evaluateClosed} function in \texttt{Eval.hs}).
\end{enumerate}
>>>>>>> 249d9ddd

\section{Results}

At least discuss the examples that you are requested
to solve, and how you solve them.

\section{Related Work}

TODO

\section{Conclusion}

Best conclusion ever

\bibliographystyle{plain}
\bibliography{bibliography}

\end{document}<|MERGE_RESOLUTION|>--- conflicted
+++ resolved
@@ -56,12 +56,8 @@
 \texttt{Spec.hs} for examples).
 \end{enumerate}
 
-<<<<<<< HEAD
-The subsections below explain in detail each of the previous steps.
-=======
 The subsections below explain in detail each of the previous steps, except the last
 one.
->>>>>>> 249d9ddd
 
 \subsection{Calculating execution paths}
 
@@ -154,20 +150,6 @@
 
 \subsection{Calculating QuickCheck properties}
 
-<<<<<<< HEAD
-The output of the WLP step is a first order logic expression. Afterwards, we
-need to ensure that said expression is always true.
-
-\begin{enumerate}
-\item Normalize the predicate
-\item Calculate the ranges
-\item Create QuickCheck generators based on the ranges
-\end{enumerate}
-
-\subsection{Feeding to QuickCheck}
-
-Trivial?
-=======
 The output of the WLP step is a GCL expression that should evaluate to a boolean
 after instantiating the free variables. Constructing a QuickCheck \texttt{Property}
 based on the WLP is achieved through the following steps:
@@ -241,7 +223,6 @@
 \item Evaluate the WLP with the given variable instantiations (performed by the
 \texttt{evaluateClosed} function in \texttt{Eval.hs}).
 \end{enumerate}
->>>>>>> 249d9ddd
 
 \section{Results}
 
